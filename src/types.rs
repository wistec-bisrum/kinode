use crate::kernel::process::wit;
use ring::signature;
use serde::{Deserialize, Serialize};
use std::collections::{HashMap, HashSet};
use thiserror::Error;

lazy_static::lazy_static! {
<<<<<<< HEAD
    pub static ref ENCRYPTOR_PROCESS_ID: ProcessId = ProcessId::new(Some("encryptor"), "sys", "uqbar");
    pub static ref ETH_PROCESS_ID: ProcessId = ProcessId::new(Some("eth"), "sys", "uqbar");
=======
>>>>>>> 44e464ba
    pub static ref ETH_RPC_PROCESS_ID: ProcessId = ProcessId::new(Some("eth_rpc"), "sys", "uqbar");
    pub static ref HTTP_CLIENT_PROCESS_ID: ProcessId = ProcessId::new(Some("http_client"), "sys", "uqbar");
    pub static ref HTTP_SERVER_PROCESS_ID: ProcessId = ProcessId::new(Some("http_server"), "sys", "uqbar");
    pub static ref KERNEL_PROCESS_ID: ProcessId = ProcessId::new(Some("kernel"), "sys", "uqbar");
    pub static ref TERMINAL_PROCESS_ID: ProcessId = ProcessId::new(Some("terminal"), "terminal", "uqbar");
    pub static ref TIMER_PROCESS_ID: ProcessId = ProcessId::new(Some("timer"), "sys", "uqbar");
    pub static ref VFS_PROCESS_ID: ProcessId = ProcessId::new(Some("vfs"), "sys", "uqbar");
    pub static ref STATE_PROCESS_ID: ProcessId = ProcessId::new(Some("state"), "sys", "uqbar");
    pub static ref KV_PROCESS_ID: ProcessId = ProcessId::new(Some("kv"), "sys", "uqbar");
    pub static ref SQLITE_PROCESS_ID: ProcessId = ProcessId::new(Some("sqlite"), "sys", "uqbar");
}

//
// types shared between kernel and processes. frustratingly, this is an exact copy
// of the types in process_lib
// this is because even though the types are identical, they will not match when
// used in the kernel context which generates bindings differently than the process
// standard library. make sure to keep this synced with process_lib.
//
pub type Context = Vec<u8>;
pub type NodeId = String; // QNS domain name

/// process ID is a formatted unique identifier that contains
/// the publishing node's ID, the package name, and finally the process name.
/// the process name can be a random number, or a name chosen by the user.
/// the formatting is as follows:
/// `[process name]:[package name]:[node ID]`
#[derive(Clone, Debug, Eq, PartialEq, Hash)]
pub struct ProcessId {
    process_name: String,
    package_name: String,
    publisher_node: NodeId,
}

impl Serialize for ProcessId {
    fn serialize<S>(&self, serializer: S) -> Result<S::Ok, S::Error>
    where
        S: serde::ser::Serializer,
    {
        format!("{}", self).serialize(serializer)
    }
}

impl<'a> Deserialize<'a> for ProcessId {
    fn deserialize<D>(deserializer: D) -> Result<ProcessId, D::Error>
    where
        D: serde::de::Deserializer<'a>,
    {
        let s = String::deserialize(deserializer)?;
        ProcessId::from_str(&s).map_err(serde::de::Error::custom)
    }
}

/// PackageId is like a ProcessId, but for a package. Only contains the name
/// of the package and the name of the publisher.
#[derive(Hash, Eq, PartialEq, Debug, Clone, Serialize, Deserialize)]
pub struct PackageId {
    package_name: String,
    publisher_node: String,
}

impl PackageId {
    pub fn new(package_name: &str, publisher_node: &str) -> Self {
        PackageId {
            package_name: package_name.into(),
            publisher_node: publisher_node.into(),
        }
    }
    pub fn from_str(input: &str) -> Result<Self, ProcessIdParseError> {
        // split string on colons into 2 segments
        let mut segments = input.split(':');
        let package_name = segments
            .next()
            .ok_or(ProcessIdParseError::MissingField)?
            .to_string();
        let publisher_node = segments
            .next()
            .ok_or(ProcessIdParseError::MissingField)?
            .to_string();
        if segments.next().is_some() {
            return Err(ProcessIdParseError::TooManyColons);
        }
        Ok(PackageId {
            package_name,
            publisher_node,
        })
    }
    pub fn _package(&self) -> &str {
        &self.package_name
    }
    pub fn _publisher(&self) -> &str {
        &self.publisher_node
    }
}

impl std::fmt::Display for PackageId {
    fn fmt(&self, f: &mut std::fmt::Formatter<'_>) -> std::fmt::Result {
        write!(f, "{}:{}", self.package_name, self.publisher_node)
    }
}

/// ProcessId is defined in the wit bindings, but constructors and methods
/// are defined here.
impl ProcessId {
    /// generates a random u64 number if process_name is not declared
    pub fn new(process_name: Option<&str>, package_name: &str, publisher_node: &str) -> Self {
        ProcessId {
            process_name: process_name
                .unwrap_or(&rand::random::<u64>().to_string())
                .into(),
            package_name: package_name.into(),
            publisher_node: publisher_node.into(),
        }
    }
    pub fn from_str(input: &str) -> Result<Self, ProcessIdParseError> {
        // split string on colons into 3 segments
        let mut segments = input.split(':');
        let process_name = segments
            .next()
            .ok_or(ProcessIdParseError::MissingField)?
            .to_string();
        let package_name = segments
            .next()
            .ok_or(ProcessIdParseError::MissingField)?
            .to_string();
        let publisher_node = segments
            .next()
            .ok_or(ProcessIdParseError::MissingField)?
            .to_string();
        if segments.next().is_some() {
            return Err(ProcessIdParseError::TooManyColons);
        }
        Ok(ProcessId {
            process_name,
            package_name,
            publisher_node,
        })
    }
    pub fn process(&self) -> &str {
        &self.process_name
    }
    pub fn package(&self) -> &str {
        &self.package_name
    }
    pub fn publisher(&self) -> &str {
        &self.publisher_node
    }
    pub fn en_wit(&self) -> wit::ProcessId {
        wit::ProcessId {
            process_name: self.process_name.clone(),
            package_name: self.package_name.clone(),
            publisher_node: self.publisher_node.clone(),
        }
    }
    pub fn de_wit(wit: wit::ProcessId) -> ProcessId {
        ProcessId {
            process_name: wit.process_name,
            package_name: wit.package_name,
            publisher_node: wit.publisher_node,
        }
    }
}

impl From<(&str, &str, &str)> for ProcessId {
    fn from(input: (&str, &str, &str)) -> Self {
        ProcessId::new(Some(input.0), input.1, input.2)
    }
}

impl std::fmt::Display for ProcessId {
    fn fmt(&self, f: &mut std::fmt::Formatter<'_>) -> std::fmt::Result {
        write!(
            f,
            "{}:{}:{}",
            self.process_name, self.package_name, self.publisher_node
        )
    }
}

// impl PartialEq for ProcessId {
//     fn eq(&self, other: &Self) -> bool {
//         self.process_name == other.process_name
//             && self.package_name == other.package_name
//             && self.publisher_node == other.publisher_node
//     }
// }

impl PartialEq<&str> for ProcessId {
    fn eq(&self, other: &&str) -> bool {
        &self.to_string() == other
    }
}

impl PartialEq<ProcessId> for &str {
    fn eq(&self, other: &ProcessId) -> bool {
        self == &other.to_string()
    }
}

#[derive(Debug)]
pub enum ProcessIdParseError {
    TooManyColons,
    MissingField,
}

impl std::fmt::Display for ProcessIdParseError {
    fn fmt(&self, f: &mut std::fmt::Formatter<'_>) -> std::fmt::Result {
        write!(
            f,
            "{}",
            match self {
                ProcessIdParseError::TooManyColons => "Too many colons in ProcessId string",
                ProcessIdParseError::MissingField => "Missing field in ProcessId string",
            }
        )
    }
}

impl std::error::Error for ProcessIdParseError {
    fn description(&self) -> &str {
        match self {
            ProcessIdParseError::TooManyColons => "Too many colons in ProcessId string",
            ProcessIdParseError::MissingField => "Missing field in ProcessId string",
        }
    }
}

#[derive(Clone, Debug, Hash, Eq, PartialEq)]
pub struct Address {
    pub node: NodeId,
    pub process: ProcessId,
}

impl Address {
    pub fn new<T>(node: &str, process: T) -> Address
    where
        T: Into<ProcessId>,
    {
        Address {
            node: node.to_string(),
            process: process.into(),
        }
    }
    pub fn from_str(input: &str) -> Result<Self, AddressParseError> {
        // split string on colons into 4 segments,
        // first one with @, next 3 with :
        let mut name_rest = input.split('@');
        let node = name_rest
            .next()
            .ok_or(AddressParseError::MissingField)?
            .to_string();
        let mut segments = name_rest
            .next()
            .ok_or(AddressParseError::MissingNodeId)?
            .split(':');
        let process_name = segments
            .next()
            .ok_or(AddressParseError::MissingField)?
            .to_string();
        let package_name = segments
            .next()
            .ok_or(AddressParseError::MissingField)?
            .to_string();
        let publisher_node = segments
            .next()
            .ok_or(AddressParseError::MissingField)?
            .to_string();
        if segments.next().is_some() {
            return Err(AddressParseError::TooManyColons);
        }
        Ok(Address {
            node,
            process: ProcessId {
                process_name,
                package_name,
                publisher_node,
            },
        })
    }
    pub fn en_wit(&self) -> wit::Address {
        wit::Address {
            node: self.node.clone(),
            process: self.process.en_wit(),
        }
    }
    pub fn de_wit(wit: wit::Address) -> Address {
        Address {
            node: wit.node,
            process: ProcessId {
                process_name: wit.process.process_name,
                package_name: wit.process.package_name,
                publisher_node: wit.process.publisher_node,
            },
        }
    }
}

impl Serialize for Address {
    fn serialize<S>(&self, serializer: S) -> Result<S::Ok, S::Error>
    where
        S: serde::ser::Serializer,
    {
        format!("{}", self).serialize(serializer)
    }
}

impl<'a> Deserialize<'a> for Address {
    fn deserialize<D>(deserializer: D) -> Result<Address, D::Error>
    where
        D: serde::de::Deserializer<'a>,
    {
        let s = String::deserialize(deserializer)?;
        Address::from_str(&s).map_err(serde::de::Error::custom)
    }
}

impl From<(&str, &str, &str, &str)> for Address {
    fn from(input: (&str, &str, &str, &str)) -> Self {
        Address::new(input.0, (input.1, input.2, input.3))
    }
}

impl<T> From<(&str, T)> for Address
where
    T: Into<ProcessId>,
{
    fn from(input: (&str, T)) -> Self {
        Address::new(input.0, input.1)
    }
}

impl std::fmt::Display for Address {
    fn fmt(&self, f: &mut std::fmt::Formatter<'_>) -> std::fmt::Result {
        write!(f, "{}@{}", self.node, self.process)
    }
}

#[derive(Debug)]
#[allow(dead_code)]
pub enum AddressParseError {
    TooManyColons,
    MissingNodeId,
    MissingField,
}

impl std::fmt::Display for AddressParseError {
    fn fmt(&self, f: &mut std::fmt::Formatter<'_>) -> std::fmt::Result {
        write!(
            f,
            "{}",
            match self {
                AddressParseError::TooManyColons => "Too many colons in ProcessId string",
                AddressParseError::MissingNodeId => "Node ID missing",
                AddressParseError::MissingField => "Missing field in ProcessId string",
            }
        )
    }
}

impl std::error::Error for AddressParseError {
    fn description(&self) -> &str {
        match self {
            AddressParseError::TooManyColons => "Too many colons in ProcessId string",
            AddressParseError::MissingNodeId => "Node ID missing",
            AddressParseError::MissingField => "Missing field in ProcessId string",
        }
    }
}

#[derive(Clone, Debug, Serialize, Deserialize)]
pub struct Payload {
    pub mime: Option<String>, // MIME type
    pub bytes: Vec<u8>,
}

#[derive(Clone, Debug, PartialEq, Serialize, Deserialize)]
pub struct Request {
    pub inherit: bool,
    pub expects_response: Option<u64>, // number of seconds until timeout
    pub ipc: Vec<u8>,
    pub metadata: Option<String>, // JSON-string
}

#[derive(Clone, Debug, PartialEq, Serialize, Deserialize)]
pub struct Response {
    pub inherit: bool,
    pub ipc: Vec<u8>,
    pub metadata: Option<String>, // JSON-string
}

#[derive(Clone, Debug, PartialEq, Serialize, Deserialize)]
pub enum Message {
    Request(Request),
    Response((Response, Option<Context>)),
}

#[derive(Clone, Debug, Eq, Hash, PartialEq, Serialize, Deserialize)]
pub struct Capability {
    pub issuer: Address,
    pub params: String, // JSON-string
}

#[derive(Clone, Debug, Eq, Hash, PartialEq, Serialize, Deserialize)]
pub struct SignedCapability {
    pub issuer: Address,
    pub params: String,     // JSON-string
    pub signature: Vec<u8>, // signed by the kernel, so we can verify that the kernel issued it
}

#[derive(Clone, Debug, Serialize, Deserialize)]
pub struct SendError {
    pub kind: SendErrorKind,
    pub target: Address,
    pub message: Message,
    pub payload: Option<Payload>,
}

#[derive(Clone, Debug, Serialize, Deserialize)]
pub enum SendErrorKind {
    Offline,
    Timeout,
}

#[derive(Clone, Debug, Serialize, Deserialize)]
pub enum OnExit {
    None,
    Restart,
    Requests(Vec<(Address, Request, Option<Payload>)>),
}

impl OnExit {
    pub fn is_restart(&self) -> bool {
        match self {
            OnExit::None => false,
            OnExit::Restart => true,
            OnExit::Requests(_) => false,
        }
    }

    pub fn en_wit(&self) -> wit::OnExit {
        match self {
            OnExit::None => wit::OnExit::None,
            OnExit::Restart => wit::OnExit::Restart,
            OnExit::Requests(reqs) => wit::OnExit::Requests(
                reqs.iter()
                    .map(|(address, request, payload)| {
                        (
                            address.en_wit(),
                            en_wit_request(request.clone()),
                            en_wit_payload(payload.clone()),
                        )
                    })
                    .collect(),
            ),
        }
    }

    pub fn de_wit(wit: wit::OnExit) -> Self {
        match wit {
            wit::OnExit::None => OnExit::None,
            wit::OnExit::Restart => OnExit::Restart,
            wit::OnExit::Requests(reqs) => OnExit::Requests(
                reqs.into_iter()
                    .map(|(address, request, payload)| {
                        (
                            Address::de_wit(address),
                            de_wit_request(request),
                            de_wit_payload(payload),
                        )
                    })
                    .collect(),
            ),
        }
    }
}

impl std::fmt::Display for Message {
    fn fmt(&self, f: &mut std::fmt::Formatter) -> std::fmt::Result {
        match self {
            Message::Request(request) => write!(
                f,
                "Request(\n        inherit: {},\n        expects_response: {:?},\n        ipc: {},\n        metadata: {}\n    )",
                request.inherit,
                request.expects_response,
                match serde_json::from_slice::<serde_json::Value>(&request.ipc) {
                    Ok(json) => format!("{}", json),
                    Err(_) => format!("{:?}", request.ipc),
                },
                &request.metadata.as_ref().unwrap_or(&"None".into()),
            ),
            Message::Response((response, context)) => write!(
                f,
                "Response(\n        inherit: {},\n        ipc: {},\n        metadata: {},\n        context: {}\n    )",
                response.inherit,
                match serde_json::from_slice::<serde_json::Value>(&response.ipc) {
                    Ok(json) => format!("{}", json),
                    Err(_) => format!("{:?}", response.ipc),
                },
                &response.metadata.as_ref().unwrap_or(&"None".into()),
                if context.is_none() {
                    "None".into()
                } else {
                    match serde_json::from_slice::<serde_json::Value>(context.as_ref().unwrap()) {
                        Ok(json) => format!("{}", json),
                        Err(_) => format!("{:?}", context.as_ref().unwrap()),
                    }
                },
            ),
        }
    }
}

//
// conversions between wit types and kernel types (annoying!)
//

pub fn de_wit_request(wit: wit::Request) -> Request {
    Request {
        inherit: wit.inherit,
        expects_response: wit.expects_response,
        ipc: wit.ipc,
        metadata: wit.metadata,
    }
}

pub fn en_wit_request(request: Request) -> wit::Request {
    wit::Request {
        inherit: request.inherit,
        expects_response: request.expects_response,
        ipc: request.ipc,
        metadata: request.metadata,
    }
}

pub fn de_wit_response(wit: wit::Response) -> Response {
    Response {
        inherit: wit.inherit,
        ipc: wit.ipc,
        metadata: wit.metadata,
    }
}

pub fn en_wit_response(response: Response) -> wit::Response {
    wit::Response {
        inherit: response.inherit,
        ipc: response.ipc,
        metadata: response.metadata,
    }
}

pub fn de_wit_payload(wit: Option<wit::Payload>) -> Option<Payload> {
    match wit {
        None => None,
        Some(wit) => Some(Payload {
            mime: wit.mime,
            bytes: wit.bytes,
        }),
    }
}

pub fn en_wit_payload(load: Option<Payload>) -> Option<wit::Payload> {
    match load {
        None => None,
        Some(load) => Some(wit::Payload {
            mime: load.mime,
            bytes: load.bytes,
        }),
    }
}

pub fn de_wit_signed_capability(wit: wit::SignedCapability) -> SignedCapability {
    SignedCapability {
        issuer: Address {
            node: wit.issuer.node,
            process: ProcessId {
                process_name: wit.issuer.process.process_name,
                package_name: wit.issuer.process.package_name,
                publisher_node: wit.issuer.process.publisher_node,
            },
        },
        params: wit.params,
        signature: wit.signature,
    }
}

pub fn _en_wit_signed_capability(cap: SignedCapability) -> wit::SignedCapability {
    wit::SignedCapability {
        issuer: cap.issuer.en_wit(),
        params: cap.params,
        signature: cap.signature,
    }
}

pub fn en_wit_message(message: Message) -> wit::Message {
    match message {
        Message::Request(request) => wit::Message::Request(en_wit_request(request)),
        Message::Response((response, context)) => {
            wit::Message::Response((en_wit_response(response), context))
        }
    }
}

pub fn en_wit_send_error(error: SendError) -> wit::SendError {
    wit::SendError {
        kind: en_wit_send_error_kind(error.kind),
        message: en_wit_message(error.message),
        payload: en_wit_payload(error.payload),
    }
}

pub fn en_wit_send_error_kind(kind: SendErrorKind) -> wit::SendErrorKind {
    match kind {
        SendErrorKind::Offline => wit::SendErrorKind::Offline,
        SendErrorKind::Timeout => wit::SendErrorKind::Timeout,
    }
}

//
// END SYNC WITH process_lib
//

//
// internal message pipes between kernel and runtime modules
//

// keeps the from address so we know where to pipe error
pub type NetworkErrorSender = tokio::sync::mpsc::Sender<WrappedSendError>;
pub type NetworkErrorReceiver = tokio::sync::mpsc::Receiver<WrappedSendError>;

pub type MessageSender = tokio::sync::mpsc::Sender<KernelMessage>;
pub type MessageReceiver = tokio::sync::mpsc::Receiver<KernelMessage>;

pub type PrintSender = tokio::sync::mpsc::Sender<Printout>;
pub type PrintReceiver = tokio::sync::mpsc::Receiver<Printout>;

pub type DebugSender = tokio::sync::mpsc::Sender<DebugCommand>;
pub type DebugReceiver = tokio::sync::mpsc::Receiver<DebugCommand>;

pub type CapMessageSender = tokio::sync::mpsc::Sender<CapMessage>;
pub type CapMessageReceiver = tokio::sync::mpsc::Receiver<CapMessage>;

//
// types used for UQI: uqbar's identity system
//

#[derive(Debug, Serialize, Deserialize)]
pub struct Registration {
    pub username: NodeId,
    pub password: String,
    pub direct: bool,
}

#[derive(Debug)]
pub struct Keyfile {
    pub username: String,
    pub routers: Vec<String>,
    pub networking_keypair: signature::Ed25519KeyPair,
    pub jwt_secret_bytes: Vec<u8>,
    pub file_key: Vec<u8>,
}

#[derive(Debug, Clone, Serialize, Deserialize)]
pub struct KeyfileVet {
    pub password: String,
    pub keyfile: String,
}

#[derive(Debug, Clone, Serialize, Deserialize)]
pub struct KeyfileVetted {
    pub username: String,
    pub networking_key: String,
    pub routers: Vec<String>,
}

#[derive(Debug, Clone, Serialize, Deserialize)]
pub struct BootInfo {
    pub password: String,
    pub username: String,
    pub reset: bool,
    pub direct: bool,
}

#[derive(Debug, Clone, Serialize, Deserialize)]
pub struct ImportKeyfileInfo {
    pub password: String,
    pub keyfile: String,
}

#[derive(Debug, Clone, Serialize, Deserialize)]
pub struct LoginInfo {
    pub password: String,
}

#[derive(Debug, Clone, Serialize, Deserialize)]
pub struct LoginAndResetInfo {
    pub password: String,
    pub direct: bool,
}

#[derive(Clone, Debug, Serialize, Deserialize)]
pub struct Identity {
    pub name: NodeId,
    pub networking_key: String,
    pub ws_routing: Option<(String, u16)>,
    pub allowed_routers: Vec<NodeId>,
}

#[derive(Clone, Debug, Serialize, Deserialize)]
pub struct UnencryptedIdentity {
    pub name: NodeId,
    pub allowed_routers: Vec<NodeId>,
}

#[derive(Debug, Clone, Serialize, Deserialize)]
pub struct IdentityTransaction {
    pub from: String,
    pub signature: Option<String>,
    pub to: String, // contract address
    pub town_id: u32,
    pub calldata: Identity,
    pub nonce: String,
}

//
// kernel types that runtime modules use
//

#[derive(Clone, Debug, Serialize, Deserialize)]
pub struct ProcessMetadata {
    pub our: Address,
    pub wasm_bytes_handle: String,
    pub on_exit: OnExit,
    pub public: bool,
}

#[derive(Clone, Debug, Serialize, Deserialize)]
pub struct KernelMessage {
    pub id: u64,
    pub source: Address,
    pub target: Address,
    pub rsvp: Rsvp,
    pub message: Message,
    pub payload: Option<Payload>,
    pub signed_capabilities: Option<Vec<SignedCapability>>,
}

impl std::fmt::Display for KernelMessage {
    fn fmt(&self, f: &mut std::fmt::Formatter) -> std::fmt::Result {
        write!(
            f,
            "{{\n    id: {},\n    source: {},\n    target: {},\n    rsvp: {},\n    message: {},\n    payload: {}\n}}",
            self.id,
            self.source,
            self.target,
            match &self.rsvp {
                Some(rsvp) => rsvp.to_string(),
                None => "None".to_string()
            },
            self.message,
            self.payload.is_some(),
        )
    }
}

#[derive(Clone, Debug, Serialize, Deserialize)]
pub struct WrappedSendError {
    pub id: u64,
    pub source: Address,
    pub error: SendError,
}

/// A terminal printout. Verbosity level is from low to high.
/// - `0`: always printed
/// - `1`: verbose, used for debugging
/// - `2`: very verbose: shows runtime information
/// - `3`: very verbose: shows every event in event loop
pub struct Printout {
    pub verbosity: u8,
    pub content: String,
}

//  kernel sets in case, e.g.,
//   A requests response from B does not request response from C
//   -> kernel sets `Some(A) = Rsvp` for B's request to C
pub type Rsvp = Option<Address>;

#[derive(Debug, Serialize, Deserialize)]
pub enum DebugCommand {
    Toggle,
    Step,
}

/// IPC format for requests sent to kernel runtime module
#[derive(Debug, Serialize, Deserialize)]
pub enum KernelCommand {
    /// RUNTIME ONLY: used to notify the kernel that booting is complete and
    /// all processes have been loaded in from their persisted or bootstrapped state.
    Booted,
    /// Tell the kernel to install and prepare a new process for execution.
    /// The process will not begin execution until the kernel receives a
    /// `RunProcess` command with the same `id`.
    ///
    /// The process that sends this command will be given messaging capabilities
    /// for the new process if `public` is false.
    InitializeProcess {
        id: ProcessId,
        wasm_bytes_handle: String,
        on_exit: OnExit,
        initial_capabilities: HashSet<SignedCapability>,
        public: bool,
    },
    /// Tell the kernel to run a process that has already been installed.
    /// TODO: in the future, this command could be extended to allow for
    /// resource provision.
    RunProcess(ProcessId),
    /// Kill a running process immediately. This may result in the dropping / mishandling of messages!
    KillProcess(ProcessId),
    /// RUNTIME ONLY: notify the kernel that the runtime is shutting down and it
    /// should gracefully stop and persist the running processes.
    Shutdown,
}

/// IPC format for all KernelCommand responses
#[derive(Debug, Serialize, Deserialize)]
pub enum KernelResponse {
    InitializedProcess,
    InitializeProcessError,
    StartedProcess,
    RunProcessError,
    KilledProcess(ProcessId),
}

#[derive(Debug)]
pub enum CapMessage {
    Add {
        on: ProcessId,
        cap: Capability,
        responder: tokio::sync::oneshot::Sender<bool>,
    },
    _Drop {
        // not used yet!
        on: ProcessId,
        cap: Capability,
        responder: tokio::sync::oneshot::Sender<bool>,
    },
    Has {
        // a bool is given in response here
        on: ProcessId,
        cap: Capability,
        responder: tokio::sync::oneshot::Sender<bool>,
    },
    GetAll {
        on: ProcessId,
        responder: tokio::sync::oneshot::Sender<HashSet<SignedCapability>>,
    },
}

pub type ProcessMap = HashMap<ProcessId, PersistedProcess>;

#[derive(Clone, Debug, Serialize, Deserialize)]
pub struct PersistedProcess {
    pub wasm_bytes_handle: String,
    pub on_exit: OnExit,
    pub capabilities: HashSet<Capability>,
    pub public: bool, // marks if a process allows messages from any process
}

#[derive(Clone, Debug, Serialize, Deserialize)]
pub struct ProcessContext {
    // store ultimate in order to set prompting message if needed
    pub prompting_message: Option<KernelMessage>,
    // can be empty if a request doesn't set context, but still needs to inherit
    pub context: Option<Context>,
}

pub type PackageVersion = (u32, u32, u32);

/// the type that gets deserialized from `metadata.json` in a package
#[derive(Debug, Serialize, Deserialize)]
pub struct PackageMetadata {
    pub package: String,
    pub publisher: String,
    pub version: PackageVersion,
    pub wit_version: Option<(u32, u32, u32)>,
    pub description: Option<String>,
    pub website: Option<String>,
}

/// the type that gets deserialized from each entry in the array in `manifest.json`
#[derive(Debug, Serialize, Deserialize)]
pub struct PackageManifestEntry {
    pub process_name: String,
    pub process_wasm_path: String,
    pub on_exit: OnExit,
    pub request_networking: bool,
    pub request_messaging: Option<Vec<serde_json::Value>>,
    pub grant_messaging: Option<Vec<serde_json::Value>>,
    pub public: bool,
}

#[derive(Serialize, Deserialize, Debug)]
pub enum StateAction {
    GetState(ProcessId),
    SetState(ProcessId),
    DeleteState(ProcessId),
    Backup,
}

#[derive(Serialize, Deserialize, Debug)]
pub enum StateResponse {
    GetState,
    SetState,
    DeleteState,
    Backup,
    Err(StateError),
}

#[derive(Error, Debug, Serialize, Deserialize)]
pub enum StateError {
    #[error("kernel_state: rocksdb internal error: {error}")]
    RocksDBError { action: String, error: String },
    #[error("kernel_state: startup error")]
    StartupError { action: String },
    #[error("kernel_state: bytes payload required for {action}")]
    BadBytes { action: String },
    #[error("kernel_state: bad request error: {error}")]
    BadRequest { error: String },
    #[error("kernel_state: Bad JSON payload: {error}")]
    BadJson { error: String },
    #[error("kernel_state: state not found for ProcessId {process_id}")]
    NotFound { process_id: ProcessId },
    #[error("kernel_state: IO error: {error}")]
    IOError { error: String },
}

#[allow(dead_code)]
impl StateError {
    pub fn kind(&self) -> &str {
        match *self {
            StateError::RocksDBError { .. } => "RocksDBError",
            StateError::StartupError { .. } => "StartupError",
            StateError::BadBytes { .. } => "BadBytes",
            StateError::BadRequest { .. } => "BadRequest",
            StateError::BadJson { .. } => "NoJson",
            StateError::NotFound { .. } => "NotFound",
            StateError::IOError { .. } => "IOError",
        }
    }
}

#[derive(Debug, Serialize, Deserialize)]
pub struct VfsRequest {
    pub path: String,
    pub action: VfsAction,
}

#[derive(Debug, Serialize, Deserialize)]
pub enum VfsAction {
    CreateDrive,
    CreateDir,
    CreateDirAll,
    CreateFile,
    OpenFile,
    CloseFile,
    WriteAll,
    Write,
    ReWrite,
    WriteAt(u64),
    Append,
    SyncAll,
    Read,
    ReadDir,
    ReadToEnd,
    ReadExact(u64),
    ReadToString,
    Seek(SeekFrom),
    RemoveFile,
    RemoveDir,
    RemoveDirAll,
    Rename(String),
    Metadata,
    AddZip,
    Len,
    SetLen(u64),
    Hash,
}

#[derive(Debug, Serialize, Deserialize)]
pub enum SeekFrom {
    Start(u64),
    End(i64),
    Current(i64),
}

#[derive(Debug, Serialize, Deserialize)]
pub enum FileType {
    File,
    Directory,
    Symlink,
    Other,
}

#[derive(Debug, Serialize, Deserialize)]
pub struct FileMetadata {
    pub file_type: FileType,
    pub len: u64,
}

#[derive(Debug, Serialize, Deserialize)]
pub struct DirEntry {
    pub path: String,
    pub file_type: FileType,
}

#[derive(Debug, Serialize, Deserialize)]
pub enum VfsResponse {
    Ok,
    Err(VfsError),
    Read,
    ReadDir(Vec<DirEntry>),
    ReadToString(String),
    Metadata(FileMetadata),
    Len(u64),
    Hash([u8; 32]),
}

#[derive(Error, Debug, Serialize, Deserialize)]
pub enum VfsError {
    #[error("vfs: No capability for action {action} at path {path}")]
    NoCap { action: String, path: String },
    #[error("vfs: Bytes payload required for {action} at path {path}")]
    BadBytes { action: String, path: String },
    #[error("vfs: bad request error: {error}")]
    BadRequest { error: String },
    #[error("vfs: error parsing path: {path}, error: {error}")]
    ParseError { error: String, path: String },
    #[error("vfs: IO error: {error}, at path {path}")]
    IOError { error: String, path: String },
    #[error("vfs: kernel capability channel error: {error}")]
    CapChannelFail { error: String },
    #[error("vfs: Bad JSON payload: {error}")]
    BadJson { error: String },
    #[error("vfs: File not found at path {path}")]
    NotFound { path: String },
    #[error("vfs: Creating directory failed at path: {path}: {error}")]
    CreateDirError { path: String, error: String },
}

#[allow(dead_code)]
impl VfsError {
    pub fn kind(&self) -> &str {
        match *self {
            VfsError::NoCap { .. } => "NoCap",
            VfsError::BadBytes { .. } => "BadBytes",
            VfsError::BadRequest { .. } => "BadRequest",
            VfsError::ParseError { .. } => "ParseError",
            VfsError::IOError { .. } => "IOError",
            VfsError::CapChannelFail { .. } => "CapChannelFail",
            VfsError::BadJson { .. } => "NoJson",
            VfsError::NotFound { .. } => "NotFound",
            VfsError::CreateDirError { .. } => "CreateDirError",
        }
    }
}

#[derive(Debug, Serialize, Deserialize)]
pub struct KvRequest {
    pub package_id: PackageId,
    pub db: String,
    pub action: KvAction,
}

#[derive(Debug, Serialize, Deserialize, Clone)]
pub enum KvAction {
    New,
    Set { key: Vec<u8>, tx_id: Option<u64> },
    Delete { key: Vec<u8>, tx_id: Option<u64> },
    Get { key: Vec<u8> },
    BeginTx,
    Commit { tx_id: u64 },
    Backup,
}

#[derive(Debug, Serialize, Deserialize)]
pub enum KvResponse {
    Ok,
    BeginTx { tx_id: u64 },
    Get { key: Vec<u8> },
    Err { error: KvError },
}

#[derive(Debug, Serialize, Deserialize, Error)]
pub enum KvError {
    #[error("kv: DbDoesNotExist")]
    NoDb,
    #[error("kv: DbAlreadyExists")]
    DbAlreadyExists,
    #[error("kv: KeyNotFound")]
    KeyNotFound,
    #[error("kv: no Tx found")]
    NoTx,
    #[error("kv: No capability: {error}")]
    NoCap { error: String },
    #[error("kv: rocksdb internal error: {error}")]
    RocksDBError { action: String, error: String },
    #[error("kv: input bytes/json/key error: {error}")]
    InputError { error: String },
    #[error("kv: IO error: {error}")]
    IOError { error: String },
}

#[derive(Debug, Serialize, Deserialize)]
pub struct SqliteRequest {
    pub package_id: PackageId,
    pub db: String,
    pub action: SqliteAction,
}

#[derive(Debug, Serialize, Deserialize)]
pub enum SqliteAction {
    New,
    Write {
        statement: String,
        tx_id: Option<u64>,
    },
    Read {
        query: String,
    },
    BeginTx,
    Commit {
        tx_id: u64,
    },
    Backup,
}

#[derive(Debug, Serialize, Deserialize)]
pub enum SqliteResponse {
    Ok,
    Read,
    BeginTx { tx_id: u64 },
    Err { error: SqliteError },
}

#[derive(Debug, Clone, Serialize, Deserialize, PartialEq)]
pub enum SqlValue {
    Integer(i64),
    Real(f64),
    Text(String),
    Blob(Vec<u8>),
    Boolean(bool),
    Null,
}

#[derive(Debug, Serialize, Deserialize, Error)]
pub enum SqliteError {
    #[error("sqlite: DbDoesNotExist")]
    NoDb,
    #[error("sqlite: DbAlreadyExists")]
    DbAlreadyExists,
    #[error("sqlite: NoTx")]
    NoTx,
    #[error("sqlite: No capability: {error}")]
    NoCap { error: String },
    #[error("sqlite: UnexpectedResponse")]
    UnexpectedResponse,
    #[error("sqlite: NotAWriteKeyword")]
    NotAWriteKeyword,
    #[error("sqlite: NotAReadKeyword")]
    NotAReadKeyword,
    #[error("sqlite: Invalid Parameters")]
    InvalidParameters,
    #[error("sqlite: IO error: {error}")]
    IOError { error: String },
    #[error("sqlite: rusqlite error: {error}")]
    RusqliteError { error: String },
    #[error("sqlite: input bytes/json/key error: {error}")]
    InputError { error: String },
}<|MERGE_RESOLUTION|>--- conflicted
+++ resolved
@@ -5,11 +5,7 @@
 use thiserror::Error;
 
 lazy_static::lazy_static! {
-<<<<<<< HEAD
-    pub static ref ENCRYPTOR_PROCESS_ID: ProcessId = ProcessId::new(Some("encryptor"), "sys", "uqbar");
     pub static ref ETH_PROCESS_ID: ProcessId = ProcessId::new(Some("eth"), "sys", "uqbar");
-=======
->>>>>>> 44e464ba
     pub static ref ETH_RPC_PROCESS_ID: ProcessId = ProcessId::new(Some("eth_rpc"), "sys", "uqbar");
     pub static ref HTTP_CLIENT_PROCESS_ID: ProcessId = ProcessId::new(Some("http_client"), "sys", "uqbar");
     pub static ref HTTP_SERVER_PROCESS_ID: ProcessId = ProcessId::new(Some("http_server"), "sys", "uqbar");
