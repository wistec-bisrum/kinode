use crate::types::STATE_PROCESS_ID;
use crate::types::{self as t, VFS_PROCESS_ID};
use crate::KERNEL_PROCESS_ID;
use anyhow::Result;
use ring::signature::{self, KeyPair};
use serde::{Deserialize, Serialize};
use std::collections::{HashMap, HashSet};
use std::sync::Arc;
use tokio::sync::mpsc;
use tokio::task::JoinHandle;
use wasmtime::{Config, Engine, WasmBacktraceDetails};

/// Manipulate a single process.
pub mod process;
/// Implement the functions served to processes by `uqbar.wit`.
mod standard_host;

const PROCESS_CHANNEL_CAPACITY: usize = 100;

type ProcessMessageSender =
    tokio::sync::mpsc::Sender<Result<t::KernelMessage, t::WrappedSendError>>;
type ProcessMessageReceiver =
    tokio::sync::mpsc::Receiver<Result<t::KernelMessage, t::WrappedSendError>>;

#[derive(Serialize, Deserialize)]
struct StartProcessMetadata {
    source: t::Address,
    process_id: t::ProcessId,
    persisted: t::PersistedProcess,
    reboot: bool,
}

//  live in event loop
type Senders = HashMap<t::ProcessId, ProcessSender>;
//  handles are for managing liveness, map is for persistence and metadata.
type ProcessHandles = HashMap<t::ProcessId, JoinHandle<Result<()>>>;

enum ProcessSender {
    Runtime(t::MessageSender),
    Userspace(ProcessMessageSender),
}

/// persist kernel's process_map state for next bootup
/// and (TODO) wait for filesystem to respond in the affirmative
async fn persist_state(
    our_name: &str,
    send_to_loop: &t::MessageSender,
    process_map: &t::ProcessMap,
) -> Result<()> {
    let bytes = bincode::serialize(process_map)?;
    send_to_loop
        .send(t::KernelMessage {
            id: rand::random(),
            source: t::Address {
                node: our_name.to_string(),
                process: KERNEL_PROCESS_ID.clone(),
            },
            target: t::Address {
                node: our_name.to_string(),
                process: STATE_PROCESS_ID.clone(),
            },
            rsvp: None,
            message: t::Message::Request(t::Request {
                inherit: true,
                expects_response: None,
                ipc: serde_json::to_vec(&t::StateAction::SetState(KERNEL_PROCESS_ID.clone()))
                    .unwrap(),
                metadata: None,
            }),
            payload: Some(t::Payload { mime: None, bytes }),
            signed_capabilities: None,
        })
        .await?;
    Ok(())
}

/// handle messages sent directly to kernel. source is always our own node.
async fn handle_kernel_request(
    our_name: String,
    keypair: Arc<signature::Ed25519KeyPair>,
    km: t::KernelMessage,
    send_to_loop: t::MessageSender,
    send_to_terminal: t::PrintSender,
    senders: &mut Senders,
    process_handles: &mut ProcessHandles,
    process_map: &mut t::ProcessMap,
    caps_oracle: t::CapMessageSender,
    engine: &Engine,
) {
    let t::Message::Request(request) = km.message else {
        return;
    };
    let command: t::KernelCommand = match serde_json::from_slice(&request.ipc) {
        Err(e) => {
            let _ = send_to_terminal
                .send(t::Printout {
                    verbosity: 0,
                    content: format!("kernel: couldn't parse command: {:?}", e),
                })
                .await;
            return;
        }
        Ok(c) => c,
    };
    match command {
        t::KernelCommand::Booted => {
            for (process_id, process_sender) in senders {
                let ProcessSender::Userspace(sender) = process_sender else {
                    continue;
                };
                let _ = sender
                    .send(Ok(t::KernelMessage {
                        id: km.id,
                        source: t::Address {
                            node: our_name.clone(),
                            process: KERNEL_PROCESS_ID.clone(),
                        },
                        target: t::Address {
                            node: our_name.clone(),
                            process: process_id.clone(),
                        },
                        rsvp: None,
                        message: t::Message::Request(t::Request {
                            inherit: false,
                            expects_response: None,
                            ipc: b"run".to_vec(),
                            metadata: None,
                        }),
                        payload: None,
                        signed_capabilities: None,
                    }))
                    .await;
            }
        }
        t::KernelCommand::Shutdown => {
            for handle in process_handles.values() {
                handle.abort();
            }
        }
        //
        // initialize a new process. this is the only way to create a new process.
        //
        t::KernelCommand::InitializeProcess {
            id,
            wasm_bytes_handle,
            on_exit,
            initial_capabilities,
            public,
        } => {
            let Some(payload) = km.payload else {
                let _ = send_to_terminal
                    .send(t::Printout {
                        verbosity: 0,
                        content: "kernel: process startup requires bytes".into(),
                    })
                    .await;
                // fire an error back
                send_to_loop
                    .send(t::KernelMessage {
                        id: km.id,
                        source: t::Address {
                            node: our_name.clone(),
                            process: KERNEL_PROCESS_ID.clone(),
                        },
                        target: km.rsvp.unwrap_or(km.source),
                        rsvp: None,
                        message: t::Message::Response((
                            t::Response {
                                inherit: false,
                                ipc: serde_json::to_vec(&t::KernelResponse::InitializeProcessError)
                                    .unwrap(),
                                metadata: None,
                            },
                            None,
                        )),
                        payload: None,
                        signed_capabilities: None,
                    })
                    .await
                    .expect("event loop: fatal: sender died");
                return;
            };

            // check cap sigs & transform valid to unsigned to be plugged into procs
            let pk = signature::UnparsedPublicKey::new(&signature::ED25519, keypair.public_key());
            let mut valid_capabilities: HashSet<t::Capability> = HashSet::new();
            for signed_cap in initial_capabilities {
                let cap = t::Capability {
                    issuer: signed_cap.issuer,
                    params: signed_cap.params,
                };
                match pk.verify(
                    &rmp_serde::to_vec(&cap).unwrap_or_default(),
                    &signed_cap.signature,
                ) {
                    Ok(_) => {}
                    Err(e) => {
                        println!("kernel: StartProcess no cap: {}", e);
                        continue;
                    }
                }
                valid_capabilities.insert(cap);
            }

            // give the initializer and itself the messaging cap.
            // NOTE: we do this even if the process is public, because
            // a process might redundantly call grant_messaging.
            valid_capabilities.insert(t::Capability {
                issuer: t::Address {
                    node: our_name.clone(),
                    process: id.clone(),
                },
                params: "\"messaging\"".into(),
            });
            caps_oracle
                .send(t::CapMessage::Add {
                    on: km.source.process.clone(),
                    cap: t::Capability {
                        issuer: t::Address {
                            node: our_name.clone(),
                            process: id.clone(),
                        },
                        params: "\"messaging\"".into(),
                    },
                    responder: tokio::sync::oneshot::channel().0,
                })
                .await
                .expect("event loop: fatal: sender died");

            // fires "success" response back if successful
            match start_process(
                our_name.clone(),
                keypair.clone(),
                km.id,
                payload.bytes,
                send_to_loop.clone(),
                send_to_terminal,
                senders,
                process_handles,
                process_map,
                engine,
                caps_oracle,
                &StartProcessMetadata {
                    source: if let Some(ref rsvp) = km.rsvp {
                        rsvp.clone()
                    } else {
                        km.source.clone()
                    },
                    process_id: id,
                    persisted: t::PersistedProcess {
                        wasm_bytes_handle,
                        on_exit,
                        capabilities: valid_capabilities,
                        public,
                    },
                    reboot: false,
                },
            )
            .await
            {
                Ok(()) => (),
                Err(_e) => {
                    send_to_loop
                        .send(t::KernelMessage {
                            id: km.id,
                            source: t::Address {
                                node: our_name.clone(),
                                process: KERNEL_PROCESS_ID.clone(),
                            },
                            target: km.rsvp.unwrap_or(km.source),
                            rsvp: None,
                            message: t::Message::Response((
                                t::Response {
                                    inherit: false,
                                    ipc: serde_json::to_vec(
                                        &t::KernelResponse::InitializeProcessError,
                                    )
                                    .unwrap(),
                                    metadata: None,
                                },
                                None,
                            )),
                            payload: None,
                            signed_capabilities: None,
                        })
                        .await
                        .expect("event loop: fatal: sender died");
                }
            }
        }
        // send 'run' message to a process that's already been initialized
        t::KernelCommand::RunProcess(process_id) => {
            if let Some(ProcessSender::Userspace(process_sender)) = senders.get(&process_id) {
                if let Ok(()) = process_sender
                    .send(Ok(t::KernelMessage {
                        id: rand::random(),
                        source: t::Address {
                            node: our_name.clone(),
                            process: KERNEL_PROCESS_ID.clone(),
                        },
                        target: t::Address {
                            node: our_name.clone(),
                            process: process_id,
                        },
                        rsvp: None,
                        message: t::Message::Request(t::Request {
                            inherit: false,
                            expects_response: None,
                            ipc: b"run".to_vec(),
                            metadata: None,
                        }),
                        payload: None,
                        signed_capabilities: None,
                    }))
                    .await
                {
                    send_to_loop
                        .send(t::KernelMessage {
                            id: km.id,
                            source: t::Address {
                                node: our_name.clone(),
                                process: KERNEL_PROCESS_ID.clone(),
                            },
                            target: km.rsvp.unwrap_or(km.source),
                            rsvp: None,
                            message: t::Message::Response((
                                t::Response {
                                    inherit: false,
                                    ipc: serde_json::to_vec(&t::KernelResponse::StartedProcess)
                                        .unwrap(),
                                    metadata: None,
                                },
                                None,
                            )),
                            payload: None,
                            signed_capabilities: None,
                        })
                        .await
                        .expect("event loop: fatal: sender died");
                }
            } else {
                let _ = send_to_terminal
                    .send(t::Printout {
                        verbosity: 0,
                        content: format!("kernel: no such process {:?} to run", process_id),
                    })
                    .await;
                // fire an error back
                send_to_loop
                    .send(t::KernelMessage {
                        id: km.id,
                        source: t::Address {
                            node: our_name.clone(),
                            process: KERNEL_PROCESS_ID.clone(),
                        },
                        target: km.rsvp.unwrap_or(km.source),
                        rsvp: None,
                        message: t::Message::Response((
                            t::Response {
                                inherit: false,
                                ipc: serde_json::to_vec(&t::KernelResponse::RunProcessError)
                                    .unwrap(),
                                metadata: None,
                            },
                            None,
                        )),
                        payload: None,
                        signed_capabilities: None,
                    })
                    .await
                    .expect("event loop: fatal: sender died");
            }
        }
        t::KernelCommand::KillProcess(process_id) => {
            // brutal and savage killing: aborting the task.
            // do not do this to a process if you don't want to risk
            // dropped messages / un-replied-to-requests
            let _ = senders.remove(&process_id);
            let process_handle = match process_handles.remove(&process_id) {
                Some(ph) => ph,
                None => {
                    let _ = send_to_terminal
                        .send(t::Printout {
                            verbosity: 2,
                            content: format!("kernel: no such process {:?} to kill", process_id),
                        })
                        .await;
                    return;
                }
            };
            process_handle.abort();
            process_map.remove(&process_id);
            let _ = persist_state(&our_name, &send_to_loop, process_map).await;
            if request.expects_response.is_none() {
                return;
            }
            let _ = send_to_terminal
                .send(t::Printout {
                    verbosity: 0,
                    content: format!("kernel: killing process {}", process_id),
                })
                .await;
            send_to_loop
                .send(t::KernelMessage {
                    id: km.id,
                    source: t::Address {
                        node: our_name.clone(),
                        process: KERNEL_PROCESS_ID.clone(),
                    },
                    target: km.rsvp.unwrap_or(km.source),
                    rsvp: None,
                    message: t::Message::Response((
                        t::Response {
                            inherit: false,
                            ipc: serde_json::to_vec(&t::KernelResponse::KilledProcess(process_id))
                                .unwrap(),
                            metadata: None,
                        },
                        None,
                    )),
                    payload: None,
                    signed_capabilities: None,
                })
                .await
                .expect("event loop: fatal: sender died");
        }
    }
}

/// currently, the kernel only receives 2 classes of responses, file-read and set-state
/// responses from the filesystem module. it uses these to get wasm bytes of a process and
/// start that process.
///
/// TODO: boot relies on this -- if we can do that differently, can skip handling
/// responses entirely.
async fn handle_kernel_response(
    our_name: String,
    keypair: Arc<signature::Ed25519KeyPair>,
    km: t::KernelMessage,
    send_to_loop: t::MessageSender,
    send_to_terminal: t::PrintSender,
    senders: &mut Senders,
    process_handles: &mut ProcessHandles,
    process_map: &mut t::ProcessMap,
    caps_oracle: t::CapMessageSender,
    engine: &Engine,
) {
    let t::Message::Response((ref response, _)) = km.message else {
        let _ = send_to_terminal
            .send(t::Printout {
                verbosity: 0,
                content: "kernel: got weird Response".into(),
            })
            .await;
        return;
    };
    // ignore responses that aren't filesystem or state responses
    if km.source.process != *STATE_PROCESS_ID && km.source.process != *VFS_PROCESS_ID {
        return;
    }
    let Some(ref metadata) = response.metadata else {
        //  set-state response currently return here
        //  we might want to match on metadata type from both, and only update
        //  process map upon receiving confirmation that it's been persisted
        return;
    };
    let Ok(meta) = serde_json::from_str::<StartProcessMetadata>(metadata) else {
        let _ = send_to_terminal
            .send(t::Printout {
                verbosity: 0,
                content: "kernel: got weird metadata from filesystem".into(),
            })
            .await;
        return;
    };
    let Some(payload) = km.payload else {
        let _ = send_to_terminal
            .send(t::Printout {
                verbosity: 0,
                content: format!(
                    "kernel: process {} seemingly could not be read from filesystem. km: {}",
                    meta.process_id, km
                ),
            })
            .await;
        return;
    };

    if let Ok(()) = start_process(
        our_name.clone(),
        keypair,
        km.id,
        payload.bytes,
        send_to_loop,
        send_to_terminal.clone(),
        senders,
        process_handles,
        process_map,
        engine,
        caps_oracle,
        &meta,
    )
    .await
    {
        // immediately run a rebooted process
        if let Some(ProcessSender::Userspace(sender)) = senders.get(&meta.process_id) {
            let _ = sender
                .send(Ok(t::KernelMessage {
                    id: rand::random(),
                    source: t::Address {
                        node: our_name.clone(),
                        process: KERNEL_PROCESS_ID.clone(),
                    },
                    target: t::Address {
                        node: our_name.clone(),
                        process: meta.process_id.clone(),
                    },
                    rsvp: None,
                    message: t::Message::Request(t::Request {
                        inherit: false,
                        expects_response: None,
                        ipc: b"run".to_vec(),
                        metadata: None,
                    }),
                    payload: None,
                    signed_capabilities: None,
                }))
                .await;
            return;
        }
    };
    let _ = send_to_terminal
        .send(t::Printout {
            verbosity: 0,
            content: "kernel: process start fail".into(),
        })
        .await;
}

async fn start_process(
    our_name: String,
    keypair: Arc<signature::Ed25519KeyPair>,
    km_id: u64,
    km_payload_bytes: Vec<u8>,
    send_to_loop: t::MessageSender,
    send_to_terminal: t::PrintSender,
    senders: &mut Senders,
    process_handles: &mut ProcessHandles,
    process_map: &mut t::ProcessMap,
    engine: &Engine,
    caps_oracle: t::CapMessageSender,
    process_metadata: &StartProcessMetadata,
) -> Result<()> {
    let (send_to_process, recv_in_process) =
        mpsc::channel::<Result<t::KernelMessage, t::WrappedSendError>>(PROCESS_CHANNEL_CAPACITY);
    let id = &process_metadata.process_id;
    if senders.contains_key(&id) {
        let _ = send_to_terminal
            .send(t::Printout {
                verbosity: 0,
                content: format!("kernel: process with ID {} already exists", id),
            })
            .await;
        return Err(anyhow::anyhow!("process with ID {} already exists", id));
    }
    senders.insert(
        id.clone(),
        ProcessSender::Userspace(send_to_process.clone()),
    );
    let metadata = t::ProcessMetadata {
        our: t::Address {
            node: our_name.clone(),
            process: id.clone(),
        },
<<<<<<< HEAD
        wasm_bytes_handle: process_metadata.persisted.wasm_bytes_handle.clone(),
        on_panic: process_metadata.persisted.on_panic.clone(),
=======
        wasm_bytes_handle: process_metadata.persisted.wasm_bytes_handle,
        on_exit: process_metadata.persisted.on_exit.clone(),
>>>>>>> afebba0f
        public: process_metadata.persisted.public,
    };
    process_handles.insert(
        id.clone(),
        tokio::spawn(process::make_process_loop(
            keypair.clone(),
            metadata.clone(),
            send_to_loop.clone(),
            send_to_terminal.clone(),
            recv_in_process,
            send_to_process,
            km_payload_bytes,
            caps_oracle,
            engine.clone(),
        )),
    );

    process_map.insert(id.clone(), process_metadata.persisted.clone());
    if !process_metadata.reboot {
        // if new, persist
        persist_state(&our_name, &send_to_loop, process_map).await?;
    }
    send_to_loop
        .send(t::KernelMessage {
            id: km_id,
            source: t::Address {
                node: our_name.clone(),
                process: KERNEL_PROCESS_ID.clone(),
            },
            target: process_metadata.source.clone(),
            rsvp: None,
            message: t::Message::Response((
                t::Response {
                    inherit: false,
                    ipc: serde_json::to_vec(&t::KernelResponse::InitializedProcess)?,
                    metadata: None,
                },
                None,
            )),
            payload: None,
            signed_capabilities: None,
        })
        .await?;
    Ok(())
}

/// the uqbar kernel. contains event loop which handles all message-passing between
/// all processes (WASM apps) and also runtime tasks.
pub async fn kernel(
    our: t::Identity,
    keypair: Arc<signature::Ed25519KeyPair>,
    mut process_map: t::ProcessMap,
    caps_oracle_sender: t::CapMessageSender,
    mut caps_oracle_receiver: t::CapMessageReceiver,
    send_to_loop: t::MessageSender,
    send_to_terminal: t::PrintSender,
    mut recv_in_loop: t::MessageReceiver,
    mut network_error_recv: t::NetworkErrorReceiver,
    mut recv_debug_in_loop: t::DebugReceiver,
    send_to_net: t::MessageSender,
    runtime_extensions: Vec<(t::ProcessId, t::MessageSender, bool)>,
) -> Result<()> {
    let mut config = Config::new();
    config.cache_config_load_default().unwrap();
    config.wasm_backtrace_details(WasmBacktraceDetails::Enable);
    config.wasm_component_model(true);
    config.async_support(true);
    let engine = Engine::new(&config).unwrap();

    let mut senders: Senders = HashMap::new();
    senders.insert(
        t::ProcessId::new(Some("net"), "sys", "uqbar"),
        ProcessSender::Runtime(send_to_net.clone()),
    );
    for (process_id, sender, _) in runtime_extensions {
        senders.insert(process_id, ProcessSender::Runtime(sender));
    }

    // each running process is stored in this map
    let mut process_handles: ProcessHandles = HashMap::new();

    let mut is_debug: bool = false;

    for (process_id, persisted) in &process_map {
        // runtime extensions will have a bytes_handle of 0, because they have no
        // WASM code saved in filesystem.
<<<<<<< HEAD
        if persisted.on_panic.is_restart() && persisted.wasm_bytes_handle != "" {
=======
        if persisted.on_exit.is_restart() && persisted.wasm_bytes_handle != 0 {
>>>>>>> afebba0f
            send_to_loop
                .send(t::KernelMessage {
                    id: rand::random(),
                    source: t::Address {
                        node: our.name.clone(),
                        process: KERNEL_PROCESS_ID.clone(),
                    },
                    target: t::Address {
                        node: our.name.clone(),
                        process: VFS_PROCESS_ID.clone(),
                    },
                    rsvp: None,
                    message: t::Message::Request(t::Request {
                        inherit: true,
                        expects_response: Some(5), // TODO evaluate
                        ipc: serde_json::to_vec(&t::VfsRequest {
                            path: persisted.wasm_bytes_handle.clone(),
                            action: t::VfsAction::Read,
                        })
                        .unwrap(),
                        metadata: Some(
                            serde_json::to_string(&StartProcessMetadata {
                                source: t::Address {
                                    node: our.name.clone(),
                                    process: KERNEL_PROCESS_ID.clone(),
                                },
                                process_id: process_id.clone(),
                                persisted: persisted.clone(),
                                reboot: true,
                            })
                            .unwrap(),
                        ),
                    }),
                    payload: None,
                    signed_capabilities: None,
                })
                .await
                .expect("event loop: fatal: sender died");
        }
        if let t::OnExit::Requests(requests) = &persisted.on_exit {
            // if a persisted process had on-death-requests, we should perform them now
            // even in death, a process can only message processes it has capabilities for
            for (address, request, payload) in requests {
                // the process that made the request is dead, so never expects response
                let mut request = request.to_owned();
                request.expects_response = None;
                if persisted.capabilities.contains(&t::Capability {
                    issuer: address.clone(),
                    params: "\"messaging\"".into(),
                }) {
                    send_to_loop
                        .send(t::KernelMessage {
                            id: rand::random(),
                            source: t::Address {
                                node: our.name.clone(),
                                process: process_id.clone(),
                            },
                            target: address.clone(),
                            rsvp: None,
                            message: t::Message::Request(request),
                            payload: payload.clone(),
                            signed_capabilities: None,
                        })
                        .await
                        .expect("fatal: kernel event loop died");
                }
            }
        }
    }

    // after all bootstrapping messages are handled, send a Booted kernelcommand
    // to turn it on
    send_to_loop
        .send(t::KernelMessage {
            id: rand::random(),
            source: t::Address {
                node: our.name.clone(),
                process: KERNEL_PROCESS_ID.clone(),
            },
            target: t::Address {
                node: our.name.clone(),
                process: KERNEL_PROCESS_ID.clone(),
            },
            rsvp: None,
            message: t::Message::Request(t::Request {
                inherit: true,
                expects_response: None,
                ipc: serde_json::to_vec(&t::KernelCommand::Booted).unwrap(),
                metadata: None,
            }),
            payload: None,
            signed_capabilities: None,
        })
        .await
        .expect("fatal: kernel event loop died");

    #[cfg(feature = "simulation-mode")]
    let tester_process_id = t::ProcessId::new(Some("tester"), "tester", "uqbar");

    // main event loop
    loop {
        tokio::select! {
            // debug mode toggle: when on, this loop becomes a manual step-through
            debug = recv_debug_in_loop.recv() => {
                if let Some(t::DebugCommand::Toggle) = debug {
                    is_debug = !is_debug;
                }
            },
            // network error message receiver: handle `timeout` and `offline` errors
            // directly from the networking task in runtime, and filter them to the
            // sender of the original attempted message.
            Some(wrapped_network_error) = network_error_recv.recv() => {
                let _ = send_to_terminal.send(
                    t::Printout {
                        verbosity: 2,
                        content: format!("event loop: got network error: {:?}", wrapped_network_error)
                    }
                ).await;
                // forward the error to the relevant process
                match senders.get(&wrapped_network_error.source.process) {
                    Some(ProcessSender::Userspace(sender)) => {
                        let _ = sender.send(Err(wrapped_network_error)).await;
                    }
                    Some(ProcessSender::Runtime(_sender)) => {
                        // TODO should runtime modules get these? no
                        // this will change if a runtime process ever makes
                        // a message directed to not-our-node
                    }
                    None => {
                        let _ = send_to_terminal
                            .send(t::Printout {
                                verbosity: 0,
                                content: format!(
                                    "event loop: don't have {} amongst registered processes (got net error for it)",
                                    wrapped_network_error.source.process,
                                )
                            })
                            .await;
                    }
                }
            },
            // main message receiver: kernel filters and dispatches messages
            kernel_message = recv_in_loop.recv() => {
                let mut kernel_message = kernel_message.expect("fatal: event loop died");
                // the kernel treats the node-string "our" as a special case,
                // and replaces it with the name of the node this kernel is running.
                if kernel_message.source.node == "our" {
                    kernel_message.source.node = our.name.clone();
                }
                if kernel_message.target.node == "our" {
                    kernel_message.target.node = our.name.clone();
                }
                //
                // here: are the special kernel-level capabilities checks!
                //
                // enforce capabilities by matching from our set based on fixed format
                // enforce that if message is directed over the network, process has capability to do so
                if kernel_message.source.node == our.name
                  && kernel_message.target.node != our.name {
                    let Some(proc) = process_map.get(&kernel_message.source.process) else {
                        continue
                    };
                    if !proc.capabilities.contains(
                        &t::Capability {
                            issuer: t::Address {
                                node: our.name.clone(),
                                process: KERNEL_PROCESS_ID.clone(),
                            },
                            params: "\"network\"".into(),
                        }
                    ) {
                        // capabilities are not correct! skip this message.
                        // TODO: some kind of error thrown back at process?
                        let _ = send_to_terminal.send(
                            t::Printout {
                                verbosity: 0,
                                content: format!(
                                    "event loop: process {} doesn't have capability to send networked messages",
                                    kernel_message.source.process
                                )
                            }
                        ).await;
                        continue;
                    }
                } else if kernel_message.source.node != our.name {
                    // note that messaging restrictions only apply to *local* processes:
                    // your process can be messaged by any process remotely if it has
                    // networking capabilities.
                    let Some(persisted) = process_map.get(&kernel_message.target.process) else {
                        let _ = send_to_terminal
                            .send(t::Printout {
                                verbosity: 0,
                                content: format!(
                                    "event loop: don't have {} amongst registered processes (got message for it from network)",
                                    kernel_message.target.process,
                                )
                            })
                            .await;
                        continue;
                    };
                    if !persisted.capabilities.contains(
                            &t::Capability {
                                issuer: t::Address {
                                node: our.name.clone(),
                                process: KERNEL_PROCESS_ID.clone(),
                            },
                            params: "\"network\"".into(),
                    }) {
                        // capabilities are not correct! skip this message.
                        let _ = send_to_terminal.send(
                            t::Printout {
                                verbosity: 0,
                                content: format!(
                                    "event loop: process {} got a message from over the network, but doesn't have capability to receive networked messages",
                                    kernel_message.target.process
                                )
                            }
                        ).await;
                        continue;
                    }
                } else {
                    // enforce that local process has capability to message a target process of this name
                    // kernel and filesystem can ALWAYS message any local process
                    if kernel_message.source.process != *KERNEL_PROCESS_ID
                        && kernel_message.source.process != *STATE_PROCESS_ID
                    {
                        let Some(persisted_source) = process_map.get(&kernel_message.source.process) else {
                            continue
                        };
                        let Some(persisted_target) = process_map.get(&kernel_message.target.process) else {
                            continue
                        };
                        if !persisted_target.public && !persisted_source.capabilities.contains(&t::Capability {
                                issuer: t::Address {
                                    node: our.name.clone(),
                                    process: kernel_message.target.process.clone(),
                                },
                                params: "\"messaging\"".into(),
                            }) {
                            // capabilities are not correct! skip this message.
                            // TODO some kind of error thrown back at process?
                            let _ = send_to_terminal.send(
                                t::Printout {
                                    verbosity: 0,
                                    content: format!(
                                        "event loop: process {} doesn't have capability to message process {}",
                                        kernel_message.source.process, kernel_message.target.process
                                    )
                                }
                            ).await;
                            continue;
                        }
                    }
                }
                // end capabilities checks
                // if debug mode is on, wait for user to step through
                while is_debug {
                    let debug = recv_debug_in_loop.recv().await.expect("event loop: debug channel died");
                    match debug {
                        t::DebugCommand::Toggle => is_debug = !is_debug,
                        t::DebugCommand::Step => break,
                    }
                }
                // display every single event when verbose
                let _ = send_to_terminal.send(
                        t::Printout {
                            verbosity: 3,
                            content: format!("event loop: got message: {}", kernel_message)
                        }
                    ).await;

                if our.name != kernel_message.target.node {
                    send_to_net.send(kernel_message).await.expect("fatal: net module died");
                } else if kernel_message.target.process.process() == "kernel" {
                    // kernel only accepts messages from our own node
                    if our.name != kernel_message.source.node {
                        continue;
                    }
                    match kernel_message.message {
                        t::Message::Request(_) => {
                            handle_kernel_request(
                                our.name.clone(),
                                keypair.clone(),
                                kernel_message,
                                send_to_loop.clone(),
                                send_to_terminal.clone(),
                                &mut senders,
                                &mut process_handles,
                                &mut process_map,
                                caps_oracle_sender.clone(),
                                &engine,
                            ).await;
                        }
                        t::Message::Response(_) => {
                            handle_kernel_response(
                                our.name.clone(),
                                keypair.clone(),
                                kernel_message,
                                send_to_loop.clone(),
                                send_to_terminal.clone(),
                                &mut senders,
                                &mut process_handles,
                                &mut process_map,
                                caps_oracle_sender.clone(),
                                &engine,
                            ).await;
                        }
                    }
                } else {
                    // pass message to appropriate runtime module or process
                    match senders.get(&kernel_message.target.process) {
                        Some(ProcessSender::Userspace(sender)) => {
                            let target = kernel_message.target.process.clone();
                            match sender.send(Ok(kernel_message)).await {
                                Ok(()) => continue,
                                Err(_e) => {
                                    let _ = send_to_terminal
                                        .send(t::Printout {
                                            verbosity: 0,
                                            content: format!(
                                                "event loop: process {} appears to have died",
                                                target
                                            )
                                        })
                                        .await;
                                }
                            }
                        }
                        Some(ProcessSender::Runtime(sender)) => {
                            sender.send(kernel_message).await.expect("event loop: fatal: runtime module died");
                        }
                        None => {
                            send_to_terminal
                                .send(t::Printout {
                                    verbosity: 0,
                                    content: format!(
                                        "event loop: don't have {:?} amongst registered processes, got message for it: {}",
                                        kernel_message.target.process,
                                        kernel_message,
                                    )
                                })
                                .await
                                .expect("event loop: fatal: terminal sender died");
                        }
                    }
                }
            },
            // capabilities oracle: handles all requests to add, drop, and check capabilities
            Some(cap_message) = caps_oracle_receiver.recv() => {
                match cap_message {
                    t::CapMessage::Add { on, cap, responder } => {
                        // insert cap in process map
                        let Some(entry) = process_map.get_mut(&on) else {
                            let _ = responder.send(false);
                            continue;
                        };
                        entry.capabilities.insert(cap);
                        let _ = persist_state(&our.name, &send_to_loop, &process_map).await;
                        let _ = responder.send(true);
                    },
                    t::CapMessage::_Drop { on, cap, responder } => {
                        // remove cap from process map
                        let Some(entry) = process_map.get_mut(&on) else {
                            let _ = responder.send(false);
                            continue;
                        };
                        entry.capabilities.remove(&cap);
                        let _ = persist_state(&our.name, &send_to_loop, &process_map).await;
                        let _ = responder.send(true);
                    },
                    t::CapMessage::Has { on, cap, responder } => {
                        // return boolean on responder
                        let _ = responder.send(
                            match process_map.get(&on) {
                                None => false,
                                Some(p) => p.capabilities.contains(&cap),
                            }
                        );
                    },
                    t::CapMessage::GetAll { on, responder } => {
                        // return all caps, signed, on responder
                        let _ = responder.send(
                            match process_map.get(&on) {
                                None => HashSet::new(),
                                Some(p) => p.capabilities.clone().iter().map(|cap| t::SignedCapability {
                                    issuer: cap.issuer.clone(),
                                    params: cap.params.clone(),
                                    signature: keypair
                                        .sign(&rmp_serde::to_vec(&cap).unwrap())
                                        .as_ref()
                                        .to_vec(),
                                })
                                .collect(),
                            }
                        );
                    },
                }
            }
        }
    }
}<|MERGE_RESOLUTION|>--- conflicted
+++ resolved
@@ -572,13 +572,8 @@
             node: our_name.clone(),
             process: id.clone(),
         },
-<<<<<<< HEAD
         wasm_bytes_handle: process_metadata.persisted.wasm_bytes_handle.clone(),
-        on_panic: process_metadata.persisted.on_panic.clone(),
-=======
-        wasm_bytes_handle: process_metadata.persisted.wasm_bytes_handle,
         on_exit: process_metadata.persisted.on_exit.clone(),
->>>>>>> afebba0f
         public: process_metadata.persisted.public,
     };
     process_handles.insert(
@@ -665,11 +660,7 @@
     for (process_id, persisted) in &process_map {
         // runtime extensions will have a bytes_handle of 0, because they have no
         // WASM code saved in filesystem.
-<<<<<<< HEAD
-        if persisted.on_panic.is_restart() && persisted.wasm_bytes_handle != "" {
-=======
-        if persisted.on_exit.is_restart() && persisted.wasm_bytes_handle != 0 {
->>>>>>> afebba0f
+        if persisted.on_exit.is_restart() && persisted.wasm_bytes_handle != "" {
             send_to_loop
                 .send(t::KernelMessage {
                     id: rand::random(),
