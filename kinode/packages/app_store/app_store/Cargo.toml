--- conflicted
+++ resolved
@@ -10,13 +10,7 @@
 alloy-sol-types = "0.5.1"
 anyhow = "1.0"
 bincode = "1.3.3"
-<<<<<<< HEAD
-kinode_process_lib = { git = "https://github.com/kinode-dao/process_lib", rev = "12bf9ee", features = ["eth"] }
-=======
-kinode_process_lib = { git = "https://github.com/kinode-dao/process_lib", rev = "7f409e4", features = [
-    "eth",
-] }
->>>>>>> 97653bbb
+kinode_process_lib = { git = "https://github.com/kinode-dao/process_lib", rev = "9d185e1", features = ["eth"] }
 rand = "0.8"
 serde = { version = "1.0", features = ["derive"] }
 serde_json = "1.0"
