use alloy_sol_types::{sol, SolEvent};
use kinode_process_lib::{
    await_message, call_init, eth, get_typed_state, println, set_state, Address, Message, Request,
    Response,
};
use serde::{Deserialize, Serialize};
use std::collections::{
    hash_map::{Entry, HashMap},
    BTreeMap,
};
use std::string::FromUtf8Error;

wit_bindgen::generate!({
    path: "wit",
    world: "process",
});

// perhaps a constant in process_lib?
const KNS_OPTIMISM_ADDRESS: &'static str = "0xca5b5811c0c40aab3295f932b1b5112eb7bb4bd6";
<<<<<<< HEAD
const KNS_LOCAL_ADDRESS: &'static str = "0x5FbDB2315678afecb367f032d93F642f64180aa3";
=======
const KNS_FIRST_BLOCK: u64 = 114_923_786;
>>>>>>> 5bc7a4ee

#[derive(Clone, Debug, Serialize, Deserialize)]
struct State {
    chain_id: u64,
    // what contract this state pertains to
    contract_address: String,
    // namehash to human readable name
    names: HashMap<String, String>,
    // human readable name to most recent on-chain routing information as json
    // NOTE: not every namehash will have a node registered
    nodes: HashMap<String, KnsUpdate>,
    // last block we have an update from
    block: u64,
}

/// IndexerRequests are used to query discrete information from the indexer
/// for example, if you want to know the human readable name for a namehash,
/// you would send a NamehashToName request.
/// If you want to know the most recent on-chain routing information for a
/// human readable name, you would send a NodeInfo request.
/// The block parameter specifies the recency of the data: the indexer will
/// not respond until it has processed events up to the specified block.
#[derive(Debug, Serialize, Deserialize)]
pub enum IndexerRequests {
    /// return the human readable name for a namehash
    /// returns an Option<String>
    NamehashToName { hash: String, block: u64 },
    /// return the most recent on-chain routing information for a node name.
    /// returns an Option<KnsUpdate>
    /// set block to 0 if you just want to get the current state of the indexer
    NodeInfo { name: String, block: u64 },
    /// return the entire state of the indexer at the given block
    /// set block to 0 if you just want to get the current state of the indexer
    GetState { block: u64 },
}

#[derive(Clone, Debug, Serialize, Deserialize)]
pub enum NetAction {
    KnsUpdate(KnsUpdate),
    KnsBatchUpdate(Vec<KnsUpdate>),
}

impl TryInto<Vec<u8>> for NetAction {
    type Error = anyhow::Error;
    fn try_into(self) -> Result<Vec<u8>, Self::Error> {
        Ok(rmp_serde::to_vec(&self)?)
    }
}

#[derive(Clone, Debug, Serialize, Deserialize, Default)]
pub struct KnsUpdate {
    pub name: String, // actual username / domain name
    pub owner: String,
    pub node: String, // hex namehash of node
    pub public_key: String,
    pub ip: String,
    pub port: u16,
    pub routers: Vec<String>,
}

impl KnsUpdate {
    pub fn new(name: &String, node: &String) -> Self {
        Self {
            name: name.clone(),
            node: node.clone(),
            ..Default::default()
        }
    }
}

sol! {
    // Logged whenever a KNS node is created
    event NodeRegistered(bytes32 indexed node, bytes name);
    event KeyUpdate(bytes32 indexed node, bytes32 key);
    event IpUpdate(bytes32 indexed node, uint128 ip);
    event WsUpdate(bytes32 indexed node, uint16 port);
    event WtUpdate(bytes32 indexed node, uint16 port);
    event TcpUpdate(bytes32 indexed node, uint16 port);
    event UdpUpdate(bytes32 indexed node, uint16 port);
    event RoutingUpdate(bytes32 indexed node, bytes32[] routers);
}

fn subscribe_to_logs(eth_provider: &eth::Provider, from_block: u64, filter: eth::Filter) {
    loop {
        match eth_provider.subscribe(1, filter.clone().from_block(from_block)) {
            Ok(()) => break,
            Err(_) => {
                println!("failed to subscribe to chain! trying again in 5s...");
                std::thread::sleep(std::time::Duration::from_secs(5));
                continue;
            }
        }
    }
    println!("subscribed to logs successfully");
}

call_init!(init);
fn init(our: Address) {
    #[cfg(feature = "simulation-mode")]
    let (chain_id, contract_address) = (31337, KNS_LOCAL_ADDRESS.to_string());
    #[cfg(not(feature = "simulation-mode"))]
    let (chain_id, contract_address) = (10, KNS_OPTIMISM_ADDRESS.to_string());
    println!("indexing on contract address {}", contract_address);

    // if we have state, load it in
    let state: State = match get_typed_state(|bytes| Ok(bincode::deserialize::<State>(bytes)?)) {
        Some(s) => {
            // if chain id or contract address changed from a previous run, reset state
            if s.chain_id != chain_id || s.contract_address != contract_address {
                println!("resetting state because runtime contract address or chain ID changed");
                State {
                    chain_id,
                    contract_address,
                    names: HashMap::new(),
                    nodes: HashMap::new(),
                    block: KNS_FIRST_BLOCK,
                }
            } else {
                println!("loading in {} persisted PKI entries", s.nodes.len());
                s
            }
        }
        None => State {
            chain_id,
            contract_address: contract_address.clone(),
            names: HashMap::new(),
            nodes: HashMap::new(),
            block: KNS_FIRST_BLOCK,
        },
    };

    match main(our, state) {
        Ok(_) => {}
        Err(e) => {
            println!("error: {:?}", e);
        }
    }
}

fn main(our: Address, mut state: State) -> anyhow::Result<()> {
    // shove all state into net::net
    Request::new()
        .target((&our.node, "net", "distro", "sys"))
        .try_body(NetAction::KnsBatchUpdate(
            state.nodes.values().cloned().collect::<Vec<_>>(),
        ))?
        .send()?;

    let filter = eth::Filter::new()
        .address(state.contract_address.parse::<eth::Address>().unwrap())
        .from_block(state.block - 1)
        .to_block(eth::BlockNumberOrTag::Latest)
        .events(vec![
            "NodeRegistered(bytes32,bytes)",
            "KeyUpdate(bytes32,bytes32)",
            "IpUpdate(bytes32,uint128)",
            "WsUpdate(bytes32,uint16)",
            "RoutingUpdate(bytes32,bytes32[])",
        ]);

    // 60s timeout -- these calls can take a long time
    // if they do time out, we try them again
    let eth_provider = eth::Provider::new(state.chain_id, 60);

    // if block in state is < current_block, get logs from that part.
    if state.block < eth_provider.get_block_number().unwrap_or(u64::MAX) {
        loop {
            match eth_provider.get_logs(&filter) {
                Ok(logs) => {
                    for log in logs {
                        match handle_log(&our, &mut state, &log) {
                            Ok(_) => {}
                            Err(e) => {
                                println!("log-handling error! {e:?}");
                            }
                        }
                    }
                    break;
                }
                Err(_) => {
                    println!("failed to fetch logs! trying again in 5s...");
                    std::thread::sleep(std::time::Duration::from_secs(5));
                    continue;
                }
            }
        }
    }
    // shove all state into net::net
    Request::new()
        .target((&our.node, "net", "distro", "sys"))
        .try_body(NetAction::KnsBatchUpdate(
            state.nodes.values().cloned().collect::<Vec<_>>(),
        ))?
        .send()?;

    set_state(&bincode::serialize(&state)?);

    subscribe_to_logs(&eth_provider, state.block - 1, filter.clone());

    let mut pending_requests: BTreeMap<u64, Vec<IndexerRequests>> = BTreeMap::new();

    loop {
        let Ok(message) = await_message() else {
            println!("got network error");
            continue;
        };
        let Message::Request { source, body, .. } = message else {
            // TODO we could store the subscription ID for eth
            // in case we want to cancel/reset it
            continue;
        };

        if source.process == "eth:distro:sys" {
            handle_eth_message(
                &our,
                &mut state,
                &eth_provider,
                &mut pending_requests,
                &body,
                &filter,
            )?;
        } else {
            let Ok(request) = serde_json::from_slice::<IndexerRequests>(&body) else {
                println!("got invalid message");
                continue;
            };

            match request {
                IndexerRequests::NamehashToName { ref hash, block } => {
                    if block <= state.block {
                        Response::new()
                            .body(serde_json::to_vec(&state.names.get(hash))?)
                            .send()?;
                    } else {
                        pending_requests
                            .entry(block)
                            .or_insert(vec![])
                            .push(request);
                    }
                }
                IndexerRequests::NodeInfo { ref name, block } => {
                    if block <= state.block {
                        Response::new()
                            .body(serde_json::to_vec(&state.nodes.get(name))?)
                            .send()?;
                    } else {
                        pending_requests
                            .entry(block)
                            .or_insert(vec![])
                            .push(request);
                    }
                }
                IndexerRequests::GetState { block } => {
                    if block <= state.block {
                        Response::new().body(serde_json::to_vec(&state)?).send()?;
                    } else {
                        pending_requests
                            .entry(block)
                            .or_insert(vec![])
                            .push(request);
                    }
                }
            }
        }
    }
}

fn handle_eth_message(
    our: &Address,
    state: &mut State,
    eth_provider: &eth::Provider,
    pending_requests: &mut BTreeMap<u64, Vec<IndexerRequests>>,
    body: &[u8],
    filter: &eth::Filter,
) -> anyhow::Result<()> {
    let Ok(eth_result) = serde_json::from_slice::<eth::EthSubResult>(body) else {
        return Err(anyhow::anyhow!("got invalid message"));
    };

    match eth_result {
        Ok(eth::EthSub { result, .. }) => {
            if let eth::SubscriptionResult::Log(log) = result {
                match handle_log(our, state, &log) {
                    Ok(_) => {}
                    Err(e) => {
                        println!("log-handling error! {e:?}");
                    }
                }
            }
        }
        Err(_e) => {
            println!("got eth subscription error");
            subscribe_to_logs(&eth_provider, state.block - 1, filter.clone());
        }
    }

    // check the pending_requests btreemap to see if there are any requests that
    // can be handled now that the state block has been updated
    let mut blocks_to_remove = vec![];
    for (block, requests) in pending_requests.iter() {
        if *block <= state.block {
            for request in requests.iter() {
                match request {
                    IndexerRequests::NamehashToName { hash, .. } => {
                        Response::new()
                            .body(serde_json::to_vec(&state.names.get(hash))?)
                            .send()
                            .unwrap();
                    }
                    IndexerRequests::NodeInfo { name, .. } => {
                        Response::new()
                            .body(serde_json::to_vec(&state.nodes.get(name))?)
                            .send()
                            .unwrap();
                    }
                    IndexerRequests::GetState { .. } => {
                        Response::new()
                            .body(serde_json::to_vec(&state)?)
                            .send()
                            .unwrap();
                    }
                }
            }
            blocks_to_remove.push(*block);
        } else {
            break;
        }
    }
    for block in blocks_to_remove.iter() {
        pending_requests.remove(block);
    }

    set_state(&bincode::serialize(state)?);
    Ok(())
}

fn handle_log(our: &Address, state: &mut State, log: &eth::Log) -> anyhow::Result<()> {
    let node_id = log.topics()[1];

    let name = match state.names.entry(node_id.to_string()) {
        Entry::Occupied(o) => o.into_mut(),
        Entry::Vacant(v) => v.insert(get_name(&log)?),
    };

    let node = state
        .nodes
        .entry(name.to_string())
        .or_insert_with(|| KnsUpdate::new(name, &node_id.to_string()));

    let mut send = true;

    match log.topics()[0] {
        KeyUpdate::SIGNATURE_HASH => {
            node.public_key = KeyUpdate::decode_log_data(log.data(), true)
                .unwrap()
                .key
                .to_string();
        }
        IpUpdate::SIGNATURE_HASH => {
            let ip = IpUpdate::decode_log_data(log.data(), true).unwrap().ip;
            node.ip = format!(
                "{}.{}.{}.{}",
                (ip >> 24) & 0xFF,
                (ip >> 16) & 0xFF,
                (ip >> 8) & 0xFF,
                ip & 0xFF
            );
            // when we get ip data, we should delete any router data,
            // since the assignment of ip indicates an direct node
            node.routers = vec![];
        }
        WsUpdate::SIGNATURE_HASH => {
            node.port = WsUpdate::decode_log_data(log.data(), true).unwrap().port;
            // when we get port data, we should delete any router data,
            // since the assignment of port indicates an direct node
            node.routers = vec![];
        }
        RoutingUpdate::SIGNATURE_HASH => {
            node.routers = RoutingUpdate::decode_log_data(log.data(), true)
                .unwrap()
                .routers
                .iter()
                .map(|r| r.to_string())
                .collect::<Vec<String>>();
            // when we get routing data, we should delete any ws/ip data,
            // since the assignment of routers indicates an indirect node
            node.ip = "".to_string();
            node.port = 0;
        }
        _ => {
            send = false;
        }
    }

    if node.public_key != ""
        && ((node.ip != "" && node.port != 0) || node.routers.len() > 0)
        && send
    {
        Request::new()
            .target((&our.node, "net", "distro", "sys"))
            .try_body(NetAction::KnsUpdate(node.clone()))?
            .send()?;
    }

    // if new block is > 100 from last block, save state
    let block = log.block_number.expect("expect");
    if block > state.block + 100 {
        kinode_process_lib::print_to_terminal(
            1,
            &format!(
                "persisting {} PKI entries at block {}",
                state.nodes.len(),
                block
            ),
        );
        state.block = block;
        set_state(&bincode::serialize(state)?);
    }
    Ok(())
}

fn get_name(log: &eth::Log) -> anyhow::Result<String> {
    let decoded = NodeRegistered::decode_log_data(log.data(), false).map_err(|_e| {
        anyhow::anyhow!(
            "got event other than NodeRegistered without knowing about existing node name"
        )
    })?;
    dnswire_decode(decoded.name.to_vec()).map_err(|e| anyhow::anyhow!(e))
}

fn dnswire_decode(wire_format_bytes: Vec<u8>) -> Result<String, FromUtf8Error> {
    let mut i = 0;
    let mut result = Vec::new();

    while i < wire_format_bytes.len() {
        let len = wire_format_bytes[i] as usize;
        if len == 0 {
            break;
        }
        let end = i + len + 1;
        let mut span = wire_format_bytes[i + 1..end].to_vec();
        span.push('.' as u8);
        result.push(span);
        i = end;
    }

    let flat: Vec<_> = result.into_iter().flatten().collect();

    let name = String::from_utf8(flat)?;

    // Remove the trailing '.' if it exists (it should always exist)
    if name.ends_with('.') {
        Ok(name[0..name.len() - 1].to_string())
    } else {
        Ok(name)
    }
}<|MERGE_RESOLUTION|>--- conflicted
+++ resolved
@@ -17,11 +17,8 @@
 
 // perhaps a constant in process_lib?
 const KNS_OPTIMISM_ADDRESS: &'static str = "0xca5b5811c0c40aab3295f932b1b5112eb7bb4bd6";
-<<<<<<< HEAD
 const KNS_LOCAL_ADDRESS: &'static str = "0x5FbDB2315678afecb367f032d93F642f64180aa3";
-=======
 const KNS_FIRST_BLOCK: u64 = 114_923_786;
->>>>>>> 5bc7a4ee
 
 #[derive(Clone, Debug, Serialize, Deserialize)]
 struct State {
