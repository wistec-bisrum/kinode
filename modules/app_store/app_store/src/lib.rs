--- conflicted
+++ resolved
@@ -341,10 +341,6 @@
                     action: kt::VfsAction::AddZip,
                 })?)
                 .payload(payload.clone())
-<<<<<<< HEAD
-                .send_and_await_response(5)?
-                .unwrap();
-=======
                 .send_and_await_response(5)?.unwrap();
             let Message::Response { ipc: ref vfs_ipc, .. } = response else {
                 panic!("app_store: send_and_await_response must return Response");
@@ -353,7 +349,6 @@
             if vfs_ipc == serde_json::json!({"Err": "NoCap"}) {
                 return Err(anyhow::anyhow!("cannot add NewPackage: do not have capability to access vfs"));
             }
->>>>>>> 48b0ca4d
 
             // save the zip file itself in VFS for sharing with other nodes
             // call it <package>.zip
